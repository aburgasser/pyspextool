--- conflicted
+++ resolved
@@ -20,11 +20,7 @@
     "git-lfs",
     "astroquery",
     "specutils",
-<<<<<<< HEAD
-    "dust_extinction"
-=======
     "dust_extinction",
->>>>>>> 834ea419
 ]
 
 [tool.setuptools]
