--- conflicted
+++ resolved
@@ -110,7 +110,7 @@
 
     qa_block : {False, True}, optional
         Set to make the plot block access to the command line, e.g. pl.ioff().
-    
+
     verbose : {None, True, False}
         Set to True/False to override config.state['verbose'] in the 
         pyspextool config file.  
@@ -166,7 +166,7 @@
 
     check_parameter('telluric_correction', 'qa_block', qa_block,
                     ['NoneType', 'bool'])
-    
+
     check_parameter('telluric_correction', 'verbose', verbose,
                     ['NoneType', 'bool'])
 
@@ -187,13 +187,13 @@
     if qa_block is None:
 
         qa_block = setup.state['qa_block']
-        
+
     if verbose is None:
         verbose = setup.state['verbose']
 
     if overwrite is None:
         overwrite = setup.state['overwrite']
-        
+
 
     if verbose is True:
         logging.getLogger().setLevel(logging.INFO)
@@ -502,8 +502,8 @@
     #
     # Only run if the method is deconvolution
     #
-    
-    if telluric.state['method'] == 'deconvolution':    
+
+    if telluric.state['method'] == 'deconvolution':
 
         #
         # Get QA set up
@@ -526,7 +526,7 @@
         vega_wavelength *= (1+telluric.state['object_redshift'])
 
         # Do the deconvolution
-        
+
         deconvolve_line(telluric.state['normalized_order_wavelength'],
                         telluric.state['normalized_order_flux'],
                         vega_wavelength,
@@ -537,7 +537,7 @@
                         verbose=setup.state['verbose'])
 
 
-        
+
 def get_modeinfo(mode:str):
 
     """
@@ -704,7 +704,7 @@
     logging.info(f" Telluric Correction\n-------------------------\n")
 
     logging.info(f" Loading the data...")
-
+            
     # Object first
     
     fullpath = make_full_path(telluric.load['input_path'],
@@ -856,8 +856,8 @@
     ip_coefficients = np.squeeze(np.array((c0[z],c1[z],c2[z])))
 
     telluric.state['ip_coefficients'] = ip_coefficients
-   
-                                                         
+
+
 def load_vega():
 
     """
@@ -888,6 +888,7 @@
     vega_flux = data['flux density']
     vega_continuum = data['continuum flux density']
     vega_fitted_continuum = data['fitted continuum flux density']
+
     
     hdul.close()
        
@@ -910,7 +911,10 @@
     telluric.state['vega_normalized_flux'] = vega_flux/vega_fitted_continuum
 
     
+
+    
 def load_kernels():
+
 
     """
     To calculate the convolution kernel
@@ -924,29 +928,24 @@
     """
 
     instrument_profiles = []
-<<<<<<< HEAD
-
-    
-
-    if telluric.state['method'] == 'deconvolution':    
-    
+    
+
+    if telluric.state['method'] == 'deconvolution':
+
 
         print('hi')
-    
-
-        
-
-    
-
-    
+
+
+
+
+
+
+
     if telluric.state['method'] == 'ip':
-=======
-    
     #    if telluric.state['mode_info']['method'] == 'deconvolution':
     #        print('hi')
-            
+
     if telluric.state['mode_info']['method'] == 'ip':
->>>>>>> a8774316
 
     
         for i in range(telluric.state['standard_norders']):
@@ -990,6 +989,7 @@
             p = make_instrument_profile(x,telluric.state['ip_coefficients'])
             
             instrument_profiles.append(p)
+
             
     # Store the results
         
@@ -1013,14 +1013,9 @@
 
     """
 
-<<<<<<< HEAD
-    logging.info(f" Normalizing order "+\
-                 str(telluric.state['normalized_order'])+"...")
-=======
     logging.info(f" Normalizing order "+ str(telluric.state['normalized_order'])+"...")
 
 
->>>>>>> a8774316
     
     # Find the order given the modeinfo file
 
@@ -1054,7 +1049,7 @@
     #
     # Normalize the order
     #
-    
+
     nspectrum,plotnum = normalize_continuum(wavelength, flux, windows,
                                             degree, robust=robust,
                                             latex_xlabel=xlabel,
@@ -1063,8 +1058,33 @@
     #
     # Store the results
     #
-    
+
     telluric.state['normalized_order_wavelength'] = wavelength
     telluric.state['normalized_order_flux'] = nspectrum
     telluric.state['normalization_plotnum'] = plotnum
-    +    
+
+
+    
+
+    
+                
+
+
+
+
+                
+
+
+
+
+
+
+
+
+
+
+
+
+
+    
